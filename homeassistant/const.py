--- conflicted
+++ resolved
@@ -1,13 +1,8 @@
 # coding: utf-8
 """Constants used by Home Assistant components."""
 MAJOR_VERSION = 0
-<<<<<<< HEAD
-MINOR_VERSION = 74
-PATCH_VERSION = '2'
-=======
 MINOR_VERSION = 75
 PATCH_VERSION = '0.dev0'
->>>>>>> 1e5596b5
 __short_version__ = '{}.{}'.format(MAJOR_VERSION, MINOR_VERSION)
 __version__ = '{}.{}'.format(__short_version__, PATCH_VERSION)
 REQUIRED_PYTHON_VER = (3, 5, 3)
